--- conflicted
+++ resolved
@@ -246,13 +246,8 @@
                 # Policy has not prediced a skill yet.
                 should_terminate[batch_ids] = 1.0
                 continue
-<<<<<<< HEAD
-            # TODO: maybe actions should not be assigned here, but this is the only 
-            # way that apply_postconds works
-=======
             # TODO: either change name of the function or assign actions somewhere
             # else. Updating actions in should_terminate is counterintuitive 
->>>>>>> 2e493cbd
             (
                 should_terminate[batch_ids],
                 bad_should_terminate[batch_ids],
@@ -331,16 +326,8 @@
             )
 
             # LL skills are not allowed to terminate the overall episode.
-<<<<<<< HEAD
-            try:
-                # Add actions from apply_postcond
-                actions[batch_ids] += action_data.actions
-            except:
-                breakpoint()
-=======
-            actions[batch_ids] = action_data.actions
+            actions[batch_ids] += action_data.actions
             # Add actions from apply_postcond
->>>>>>> 2e493cbd
             rnn_hidden_states[batch_ids] = action_data.rnn_hidden_states
         actions[:, self._stop_action_idx] = 0.0
 
