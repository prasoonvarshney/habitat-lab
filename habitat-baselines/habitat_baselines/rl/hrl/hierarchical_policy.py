--- conflicted
+++ resolved
@@ -4,7 +4,7 @@
 
 import os.path as osp
 from collections import defaultdict
-from typing import Any, Dict, List
+from typing import Any, Dict, List, Tuple
 
 import gym.spaces as spaces
 import torch
@@ -136,9 +136,8 @@
 
     def _broadcast_skill_ids(
         self, skill_ids, sel_dat, should_adds=None
-    ) -> Dict[int, List[int]]:
-        # skill id -> [batch ids]
-        grouped_skills: Dict[int, List[int]] = defaultdict(list)
+    ) -> Dict[int, Tuple[List[int], Dict[str, Any]]]:
+        skill_to_batch: Dict[int, List[int]] = defaultdict(list)
         if should_adds is None:
             should_adds = [True for _ in range(len(skill_ids))]
         for i, (cur_skill, should_add) in enumerate(
@@ -146,13 +145,14 @@
         ):
             if should_add:
                 cur_skill = cur_skill.item()
-                grouped_skills[cur_skill].append(i)
-        for k, v in grouped_skills.items():
+                skill_to_batch[cur_skill].append(i)
+        grouped_skills = {}
+        for k, v in skill_to_batch.items():
             grouped_skills[k] = (
                 v,
                 {dat_k: dat[v] for dat_k, dat in sel_dat.items()},
             )
-        return dict(grouped_skills)
+        return grouped_skills
 
     def act(
         self,
@@ -164,10 +164,6 @@
     ):
 
         self._high_level_policy.apply_mask(masks)  # type: ignore[attr-defined]
-<<<<<<< HEAD
-=======
-        use_device = prev_actions.device
->>>>>>> 716069bf
 
         should_terminate: torch.BoolTensor = torch.zeros(
             (self._num_envs,), dtype=torch.bool
