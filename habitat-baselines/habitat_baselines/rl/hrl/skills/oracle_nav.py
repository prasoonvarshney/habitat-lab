--- conflicted
+++ resolved
@@ -124,11 +124,7 @@
             prev_pos = self._prev_pos[batch_i]
             if prev_pos is not None:
                 movement = torch.linalg.norm(prev_pos - cur_pos[i])
-<<<<<<< HEAD
-                ret[i] = movement < self._config.STOP_THRESH
-=======
                 ret[i] = movement < self._config.stop_thresh
->>>>>>> 628063d3
             self._prev_pos[batch_i] = cur_pos[i]
 
         return ret
