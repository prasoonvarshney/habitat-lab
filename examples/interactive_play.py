#!/usr/bin/env python3

# Copyright (c) Meta Platforms, Inc. and its affiliates.
# This source code is licensed under the MIT license found in the
# LICENSE file in the root directory of this source tree.

"""
Manually control the robot to interact with the environment. Run as
```
python examples/interative_play.py
```

To Run you need PyGame installed (to install run `pip install pygame==2.0.1`).

By default this controls with velocity control (which makes controlling the
robot hard). To use IK control instead add the `--add-ik` command line argument.

Controls:
- For velocity control
    - 1-7 to increase the motor target for the robot arm joints
    - Q-U to decrease the motor target for the robot arm joints
- For IK control
    - W,S,A,D to move side to side
    - E,Q to move up and down
- I,J,K,L to move the robot base around
- PERIOD to print the current world coordinates of the robot base.
- Z to toggle the camera to free movement mode. When in free camera mode:
    - W,S,A,D,Q,E to translate the camera
    - I,J,K,L,U,O to rotate the camera
    - B to reset the camera position
- X to change the robot that is being controlled (if there are multiple robots).

Change the task with `--cfg benchmark/rearrange/close_cab.yaml` (choose any task under the `habitat-lab/habitat/config/task/rearrange/` folder).

Change the grip type:
- Suction gripper `task.actions.arm_action.grip_controller "SuctionGraspAction"`

To record a video: `--save-obs` This will save the video to file under `data/vids/` specified by `--save-obs-fname` (by default `vid.mp4`).

Record and play back trajectories:
- To record a trajectory add `--save-actions --save-actions-count 200` to
  record a truncated episode length of 200.
- By default the trajectories are saved to data/interactive_play_replays/play_actions.txt
- Play the trajectories back with `--load-actions data/interactive_play_replays/play_actions.txt`
"""

import argparse
import os
import os.path as osp
import time
from collections import defaultdict

import magnum as mn
import numpy as np

import habitat
import habitat.tasks.rearrange.rearrange_task
from habitat.config.default_structured_configs import (
    GfxReplayMeasureMeasurementConfig,
    ThirdRGBSensorConfig,
)
from habitat.core.logging import logger
from habitat.tasks.rearrange.actions.actions import ArmEEAction
from habitat.tasks.rearrange.rearrange_sensors import GfxReplayMeasure
from habitat.tasks.rearrange.utils import euler_to_quat, write_gfx_replay
from habitat.utils.render_wrapper import overlay_frame
from habitat.utils.visualizations.utils import observations_to_image
from habitat_sim.utils import viz_utils as vut

try:
    import pygame
except ImportError:
    pygame = None

DEFAULT_CFG = "benchmark/rearrange/play.yaml"
DEFAULT_RENDER_STEPS_LIMIT = 60
SAVE_VIDEO_DIR = "./data/vids"
SAVE_ACTIONS_DIR = "./data/interactive_play_replays"


def step_env(env, action_name, action_args):
    return env.step({"action": action_name, "action_args": action_args})


def get_input_vel_ctlr(
    skip_pygame, arm_action, env, not_block_input, agent_to_control
):
    if skip_pygame:
        return step_env(env, "empty", {}), None, False
    multi_agent = len(env._sim.robots_mgr) > 1

    arm_action_name = "arm_action"
    base_action_name = "base_velocity"
    arm_key = "arm_action"
    grip_key = "grip_action"
    base_key = "base_vel"
    if multi_agent:
        agent_k = f"agent_{agent_to_control}"
        arm_action_name = f"{agent_k}_{arm_action_name}"
        base_action_name = f"{agent_k}_{base_action_name}"
        arm_key = f"{agent_k}_{arm_key}"
        grip_key = f"{agent_k}_{grip_key}"
        base_key = f"{agent_k}_{base_key}"

    if arm_action_name in env.action_space.spaces:
        arm_action_space = env.action_space.spaces[arm_action_name].spaces[
            arm_key
        ]
        arm_ctrlr = env.task.actions[arm_action_name].arm_ctrlr
        base_action = None
    else:
        arm_action_space = np.zeros(7)
        arm_ctrlr = None
        base_action = [0, 0]

    if arm_action is None:
        arm_action = np.zeros(arm_action_space.shape[0])
        given_arm_action = False
    else:
        given_arm_action = True

    end_ep = False
    magic_grasp = None

    keys = pygame.key.get_pressed()

    if keys[pygame.K_ESCAPE]:
        return None, None, False
    elif keys[pygame.K_m]:
        end_ep = True
    elif keys[pygame.K_n]:
        env._sim.navmesh_visualization = not env._sim.navmesh_visualization

    if not_block_input:
        # Base control
        if keys[pygame.K_j]:
            # Left
            base_action = [0, 1]
        elif keys[pygame.K_l]:
            # Right
            base_action = [0, -1]
        elif keys[pygame.K_k]:
            # Back
            base_action = [-1, 0]
        elif keys[pygame.K_i]:
            # Forward
            base_action = [1, 0]

        if arm_action_space.shape[0] == 7:
            # Velocity control. A different key for each joint
            if keys[pygame.K_q]:
                arm_action[0] = 1.0
            elif keys[pygame.K_1]:
                arm_action[0] = -1.0

            elif keys[pygame.K_w]:
                arm_action[1] = 1.0
            elif keys[pygame.K_2]:
                arm_action[1] = -1.0

            elif keys[pygame.K_e]:
                arm_action[2] = 1.0
            elif keys[pygame.K_3]:
                arm_action[2] = -1.0

            elif keys[pygame.K_r]:
                arm_action[3] = 1.0
            elif keys[pygame.K_4]:
                arm_action[3] = -1.0

            elif keys[pygame.K_t]:
                arm_action[4] = 1.0
            elif keys[pygame.K_5]:
                arm_action[4] = -1.0

            elif keys[pygame.K_y]:
                arm_action[5] = 1.0
            elif keys[pygame.K_6]:
                arm_action[5] = -1.0

            elif keys[pygame.K_u]:
                arm_action[6] = 1.0
            elif keys[pygame.K_7]:
                arm_action[6] = -1.0
        elif isinstance(arm_ctrlr, ArmEEAction):
            EE_FACTOR = 0.5
            # End effector control
            if keys[pygame.K_d]:
                arm_action[1] -= EE_FACTOR
            elif keys[pygame.K_a]:
                arm_action[1] += EE_FACTOR
            elif keys[pygame.K_w]:
                arm_action[0] += EE_FACTOR
            elif keys[pygame.K_s]:
                arm_action[0] -= EE_FACTOR
            elif keys[pygame.K_q]:
                arm_action[2] += EE_FACTOR
            elif keys[pygame.K_e]:
                arm_action[2] -= EE_FACTOR
        else:
            raise ValueError("Unrecognized arm action space")

        if keys[pygame.K_p]:
            logger.info("[play.py]: Unsnapping")
            # Unsnap
            magic_grasp = -1
        elif keys[pygame.K_o]:
            # Snap
            logger.info("[play.py]: Snapping")
            magic_grasp = 1

    if keys[pygame.K_PERIOD]:
        # Print the current position of the robot, useful for debugging.
        pos = [float("%.3f" % x) for x in env._sim.robot.sim_obj.translation]
        rot = env._sim.robot.sim_obj.rotation
        ee_pos = env._sim.robot.ee_transform.translation
        logger.info(
            f"Robot state: pos = {pos}, rotation = {rot}, ee_pos = {ee_pos}"
        )
    elif keys[pygame.K_COMMA]:
        # Print the current arm state of the robot, useful for debugging.
        joint_state = [float("%.3f" % x) for x in env._sim.robot.arm_joint_pos]
        logger.info(f"Robot arm joint state: {joint_state}")

    args = {}
    if base_action is not None and base_action_name in env.action_space.spaces:
        name = base_action_name
        args = {base_key: base_action}
    else:
        name = arm_action_name
        if given_arm_action:
            # The grip is also contained in the provided action
            args = {
                arm_key: arm_action[:-1],
                grip_key: arm_action[-1],
            }
        else:
            args = {arm_key: arm_action, grip_key: magic_grasp}

    if magic_grasp is None:
        arm_action = [*arm_action, 0.0]
    else:
        arm_action = [*arm_action, magic_grasp]

    return step_env(env, name, args), arm_action, end_ep


def get_wrapped_prop(venv, prop):
    if hasattr(venv, prop):
        return getattr(venv, prop)
    elif hasattr(venv, "venv"):
        return get_wrapped_prop(venv.venv, prop)
    elif hasattr(venv, "env"):
        return get_wrapped_prop(venv.env, prop)

    return None


class FreeCamHelper:
    def __init__(self):
        self._is_free_cam_mode = False
        self._last_pressed = 0
        self._free_rpy = np.zeros(3)
        self._free_xyz = np.zeros(3)

    @property
    def is_free_cam_mode(self):
        return self._is_free_cam_mode

    def update(self, env, step_result, update_idx):
        keys = pygame.key.get_pressed()
        if keys[pygame.K_z] and (update_idx - self._last_pressed) > 60:
            self._is_free_cam_mode = not self._is_free_cam_mode
            logger.info(f"Switching camera mode to {self._is_free_cam_mode}")
            self._last_pressed = update_idx

        if self._is_free_cam_mode:
            offset_rpy = np.zeros(3)
            if keys[pygame.K_u]:
                offset_rpy[1] += 1
            elif keys[pygame.K_o]:
                offset_rpy[1] -= 1
            elif keys[pygame.K_i]:
                offset_rpy[2] += 1
            elif keys[pygame.K_k]:
                offset_rpy[2] -= 1
            elif keys[pygame.K_j]:
                offset_rpy[0] += 1
            elif keys[pygame.K_l]:
                offset_rpy[0] -= 1

            offset_xyz = np.zeros(3)
            if keys[pygame.K_q]:
                offset_xyz[1] += 1
            elif keys[pygame.K_e]:
                offset_xyz[1] -= 1
            elif keys[pygame.K_w]:
                offset_xyz[2] += 1
            elif keys[pygame.K_s]:
                offset_xyz[2] -= 1
            elif keys[pygame.K_a]:
                offset_xyz[0] += 1
            elif keys[pygame.K_d]:
                offset_xyz[0] -= 1
            offset_rpy *= 0.1
            offset_xyz *= 0.1
            self._free_rpy += offset_rpy
            self._free_xyz += offset_xyz
            if keys[pygame.K_b]:
                self._free_rpy = np.zeros(3)
                self._free_xyz = np.zeros(3)

            quat = euler_to_quat(self._free_rpy)
            trans = mn.Matrix4.from_(
                quat.to_matrix(), mn.Vector3(*self._free_xyz)
            )
            env._sim._sensors[
                "robot_third_rgb"
            ]._sensor_object.node.transformation = trans
            step_result = env._sim.get_sensor_observations()
            return step_result
        return step_result


def play_env(env, args, config):
    render_steps_limit = None
    if args.no_render:
        render_steps_limit = DEFAULT_RENDER_STEPS_LIMIT

    use_arm_actions = None
    if args.load_actions is not None:
        with open(args.load_actions, "rb") as f:
            use_arm_actions = np.load(f)
            logger.info("Loaded arm actions")

    obs = env.reset()

    if not args.no_render:
        draw_obs = observations_to_image(obs, {})
        pygame.init()
        screen = pygame.display.set_mode(
            [draw_obs.shape[1], draw_obs.shape[0]]
        )

    update_idx = 0
    target_fps = 60.0
    prev_time = time.time()
    all_obs = []
    total_reward = 0
    all_arm_actions = []
    agent_to_control = 0

    free_cam = FreeCamHelper()
    gfx_measure = env.task.measurements.measures.get(
        GfxReplayMeasure.cls_uuid, None
    )
    is_multi_agent = len(env._sim.robots_mgr) > 1

    while True:
        if (
            args.save_actions
            and len(all_arm_actions) > args.save_actions_count
        ):
            # quit the application when the action recording queue is full
            break
        if render_steps_limit is not None and update_idx > render_steps_limit:
            break

        if args.no_render:
            keys = defaultdict(lambda: False)
        else:
            keys = pygame.key.get_pressed()

        if not args.no_render and is_multi_agent and keys[pygame.K_x]:
            agent_to_control += 1
            agent_to_control = agent_to_control % len(env._sim.robots_mgr)
            logger.info(
                f"Controlled agent changed. Controlling agent {agent_to_control}."
            )

        step_result, arm_action, end_ep = get_input_vel_ctlr(
            args.no_render,
            use_arm_actions[update_idx]
            if use_arm_actions is not None
            else None,
            env,
            not free_cam.is_free_cam_mode,
            agent_to_control,
        )

        if not args.no_render and keys[pygame.K_c]:
            pddl_action = env.task.actions["PDDL_APPLY_ACTION"]
            logger.info("Actions:")
            actions = pddl_action._action_ordering
            for i, action in enumerate(actions):
                logger.info(f"{i}: {action}")
            entities = pddl_action._entities_list
            logger.info("Entities")
            for i, entity in enumerate(entities):
                logger.info(f"{i}: {entity}")
            action_sel = input("Enter Action Selection: ")
            entity_sel = input("Enter Entity Selection: ")
            action_sel = int(action_sel)
            entity_sel = [int(x) + 1 for x in entity_sel.split(",")]
            ac = np.zeros(pddl_action.action_space["pddl_action"].shape[0])
            ac_start = pddl_action.get_pddl_action_start(action_sel)
            ac[ac_start : ac_start + len(entity_sel)] = entity_sel

            step_env(env, "PDDL_APPLY_ACTION", {"pddl_action": ac})

        if not args.no_render and keys[pygame.K_g]:
            pred_list = env.task.sensor_suite.sensors[
                "all_predicates"
            ]._predicates_list
            pred_values = step_result["all_predicates"]
            logger.info("\nPredicate Truth Values:")
            for i, (pred, pred_value) in enumerate(
                zip(pred_list, pred_values)
            ):
                logger.info(f"{i}: {pred.compact_str} = {pred_value}")

        if step_result is None:
            break

        if end_ep:
            total_reward = 0
            # Clear the saved keyframes.
            if gfx_measure is not None:
                gfx_measure.get_metric(force_get=True)
            env.reset()

        if not args.no_render:
            step_result = free_cam.update(env, step_result, update_idx)

        all_arm_actions.append(arm_action)
        update_idx += 1
        if use_arm_actions is not None and update_idx >= len(use_arm_actions):
            break

        obs = step_result
        info = env.get_metrics()
        reward_key = [k for k in info if "reward" in k]
        if len(reward_key) > 0:
            reward = info[reward_key[0]]
        else:
            reward = 0.0

        total_reward += reward
        info["Total Reward"] = total_reward

        if free_cam.is_free_cam_mode:
            cam = obs["robot_third_rgb"]
            use_ob = np.zeros(draw_obs.shape)
            use_ob[:, : cam.shape[1]] = cam[:, :, :3]

        else:
            use_ob = observations_to_image(obs, info)
            if not args.skip_render_text:
                use_ob = overlay_frame(use_ob, info)

        draw_ob = use_ob[:]

        if not args.no_render:
            draw_ob = np.transpose(draw_ob, (1, 0, 2))
            draw_obuse_ob = pygame.surfarray.make_surface(draw_ob)
            screen.blit(draw_obuse_ob, (0, 0))
            pygame.display.update()
        if args.save_obs:
            all_obs.append(draw_ob)

        if not args.no_render:
            pygame.event.pump()
        if env.episode_over:
            total_reward = 0
            env.reset()

        curr_time = time.time()
        diff = curr_time - prev_time
        delay = max(1.0 / target_fps - diff, 0)
        time.sleep(delay)
        prev_time = curr_time

    if args.save_actions:
        if len(all_arm_actions) < args.save_actions_count:
            raise ValueError(
                f"Only did {len(all_arm_actions)} actions but {args.save_actions_count} are required"
            )
        all_arm_actions = np.array(all_arm_actions)[: args.save_actions_count]
        os.makedirs(SAVE_ACTIONS_DIR, exist_ok=True)
        save_path = osp.join(SAVE_ACTIONS_DIR, args.save_actions_fname)
        with open(save_path, "wb") as f:
            np.save(f, all_arm_actions)
        logger.info(f"Saved actions to {save_path}")
        pygame.quit()
        return

    if args.save_obs:
        all_obs = np.array(all_obs)
        all_obs = np.transpose(all_obs, (0, 2, 1, 3))
        os.makedirs(SAVE_VIDEO_DIR, exist_ok=True)
        vut.make_video(
            np.expand_dims(all_obs, 1),
            0,
            "color",
            osp.join(SAVE_VIDEO_DIR, args.save_obs_fname),
        )
    if gfx_measure is not None:
        gfx_str = gfx_measure.get_metric(force_get=True)
        write_gfx_replay(
            gfx_str, config.habitat.task, env.current_episode.episode_id
        )

    if not args.no_render:
        pygame.quit()


def has_pygame():
    return pygame is not None


if __name__ == "__main__":
    parser = argparse.ArgumentParser()
    parser.add_argument("--no-render", action="store_true", default=False)
    parser.add_argument("--save-obs", action="store_true", default=False)
    parser.add_argument("--save-obs-fname", type=str, default="play.mp4")
    parser.add_argument("--save-actions", action="store_true", default=False)
    parser.add_argument(
        "--save-actions-fname", type=str, default="play_actions.txt"
    )
    parser.add_argument(
        "--save-actions-count",
        type=int,
        default=200,
        help="""
            The number of steps the saved action trajectory is clipped to. NOTE
            the episode must be at least this long or it will terminate with
            error.
            """,
    )
    parser.add_argument("--play-cam-res", type=int, default=512)
    parser.add_argument(
        "--skip-render-text", action="store_true", default=False
    )
    parser.add_argument(
        "--same-task",
        action="store_true",
        default=False,
        help="If true, then do not add the render camera for better visualization",
    )
    parser.add_argument(
        "--skip-task",
        action="store_true",
        default=False,
        help="If true, then do not add the render camera for better visualization",
    )
    parser.add_argument(
        "--never-end",
        action="store_true",
        default=False,
        help="If true, make the task never end due to reaching max number of steps",
    )
    parser.add_argument(
        "--no-add-ik",
        action="store_true",
        help="If true, does not use IK for the arm control",
    )
    parser.add_argument(
        "--gfx",
        action="store_true",
        default=False,
        help="Save a GFX replay file.",
    )
    parser.add_argument("--load-actions", type=str, default=None)
    parser.add_argument("--cfg", type=str, default=DEFAULT_CFG)
    parser.add_argument(
        "opts",
        default=None,
        nargs=argparse.REMAINDER,
        help="Modify config options from command line",
    )
    args = parser.parse_args()
    if not has_pygame() and not args.no_render:
        raise ImportError(
            "Need to install PyGame (run `pip install pygame==2.0.1`)"
        )

    config = habitat.get_config(args.cfg, args.opts)
<<<<<<< HEAD
    config.defrost()
    if not args.same_task:
        config.SIMULATOR.THIRD_RGB_SENSOR.WIDTH = args.play_cam_res
        config.SIMULATOR.THIRD_RGB_SENSOR.HEIGHT = args.play_cam_res
        config.SIMULATOR.AGENT_0.SENSORS.append("THIRD_RGB_SENSOR")
        config.SIMULATOR.DEBUG_RENDER = True
        config.TASK.COMPOSITE_SUCCESS.MUST_CALL_STOP = False
        config.TASK.REARRANGE_NAV_TO_OBJ_SUCCESS.MUST_CALL_STOP = False
        config.TASK.ART_OBJ_SUCCESS.MUST_CALL_STOP = False
        config.TASK.FORCE_TERMINATE.MAX_ACCUM_FORCE = -1.0
        config.TASK.FORCE_TERMINATE.MAX_INSTANT_FORCE = -1.0
    if args.gfx:
        config.SIMULATOR.HABITAT_SIM_V0.ENABLE_GFX_REPLAY_SAVE = True
        config.TASK.MEASUREMENTS.append("GFX_REPLAY_MEASURE")
    if args.never_end:
        config.ENVIRONMENT.MAX_EPISODE_STEPS = 0
    if not args.no_add_ik:
        if "ARM_ACTION" not in config.TASK.ACTIONS:
            raise ValueError(
                "Action space does not have any arm control so incompatible with `--add-ik` option"
=======
    with habitat.config.read_write(config):
        env_config = config.habitat.environment
        sim_config = config.habitat.simulator
        task_config = config.habitat.task

        if not args.same_task:
            sim_config.debug_render = True
            sim_config.agent_0.sim_sensors.update(
                {
                    "third_rgb_sensor": ThirdRGBSensorConfig(
                        height=args.play_cam_res, width=args.play_cam_res
                    )
                }
>>>>>>> 0d9cebb9
            )
            if "composite_success" in task_config.measurements:
                task_config.measurements.composite_success.must_call_stop = (
                    False
                )
            if "rearrange_nav_to_obj_success" in task_config.measurements:
                task_config.measurements.rearrange_nav_to_obj_success.must_call_stop = (
                    False
                )
            if "force_terminate" in task_config.measurements:
                task_config.measurements.force_terminate.max_accum_force = -1.0
                task_config.measurements.force_terminate.max_instant_force = (
                    -1.0
                )

        if args.gfx:
            sim_config.habitat_sim_v0.enable_gfx_replay_save = True
            task_config.measurements.update(
                {"gfx_replay_measure": GfxReplayMeasureMeasurementConfig()}
            )

        if args.never_end:
            env_config.max_episode_steps = 0

        if args.add_ik:
            if "arm_action" not in task_config.actions:
                raise ValueError(
                    "Action space does not have any arm control so incompatible with `--add-ik` option"
                )
            sim_config.agent_0.ik_arm_urdf = (
                "./data/robots/hab_fetch/robots/fetch_onlyarm.urdf"
            )
            task_config.actions.arm_action.arm_controller = "ArmEEAction"

    with habitat.Env(config=config) as env:
        play_env(env, args, config)<|MERGE_RESOLUTION|>--- conflicted
+++ resolved
@@ -585,28 +585,6 @@
         )
 
     config = habitat.get_config(args.cfg, args.opts)
-<<<<<<< HEAD
-    config.defrost()
-    if not args.same_task:
-        config.SIMULATOR.THIRD_RGB_SENSOR.WIDTH = args.play_cam_res
-        config.SIMULATOR.THIRD_RGB_SENSOR.HEIGHT = args.play_cam_res
-        config.SIMULATOR.AGENT_0.SENSORS.append("THIRD_RGB_SENSOR")
-        config.SIMULATOR.DEBUG_RENDER = True
-        config.TASK.COMPOSITE_SUCCESS.MUST_CALL_STOP = False
-        config.TASK.REARRANGE_NAV_TO_OBJ_SUCCESS.MUST_CALL_STOP = False
-        config.TASK.ART_OBJ_SUCCESS.MUST_CALL_STOP = False
-        config.TASK.FORCE_TERMINATE.MAX_ACCUM_FORCE = -1.0
-        config.TASK.FORCE_TERMINATE.MAX_INSTANT_FORCE = -1.0
-    if args.gfx:
-        config.SIMULATOR.HABITAT_SIM_V0.ENABLE_GFX_REPLAY_SAVE = True
-        config.TASK.MEASUREMENTS.append("GFX_REPLAY_MEASURE")
-    if args.never_end:
-        config.ENVIRONMENT.MAX_EPISODE_STEPS = 0
-    if not args.no_add_ik:
-        if "ARM_ACTION" not in config.TASK.ACTIONS:
-            raise ValueError(
-                "Action space does not have any arm control so incompatible with `--add-ik` option"
-=======
     with habitat.config.read_write(config):
         env_config = config.habitat.environment
         sim_config = config.habitat.simulator
@@ -620,7 +598,6 @@
                         height=args.play_cam_res, width=args.play_cam_res
                     )
                 }
->>>>>>> 0d9cebb9
             )
             if "composite_success" in task_config.measurements:
                 task_config.measurements.composite_success.must_call_stop = (
