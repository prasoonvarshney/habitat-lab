#!/usr/bin/env python3

# Copyright (c) Meta Platforms, Inc. and its affiliates.
# This source code is licensed under the MIT license found in the
# LICENSE file in the root directory of this source tree.

"""
Manually control the articulated agent to interact with the environment. Run as
```
python examples/interative_play.py
```

To Run you need PyGame installed (to install run `pip install pygame==2.0.1`).

By default this controls with velocity control (which makes controlling the
agent hard). To use IK control instead add the `--add-ik` command line argument.

Controls:
- For velocity control
    - 1-7 to increase the motor target for the articulated agent arm joints
    - Q-U to decrease the motor target for the articulated agent arm joints
- For IK control
    - W,S,A,D to move side to side
    - E,Q to move up and down
- I,J,K,L to move the articulated agent base around
- PERIOD to print the current world coordinates of the articulated agent base.
- Z to toggle the camera to free movement mode. When in free camera mode:
    - W,S,A,D,Q,E to translate the camera
    - I,J,K,L,U,O to rotate the camera
    - B to reset the camera position
- X to change the articulated agent that is being controlled (if there are multiple articulated agents).

Change the task with `--cfg benchmark/rearrange/close_cab.yaml` (choose any task under the `habitat-lab/habitat/config/task/rearrange/` folder).

Change the grip type:
- Suction gripper `task.actions.arm_action.grip_controller "SuctionGraspAction"`

To record a video: `--save-obs` This will save the video to file under `data/vids/` specified by `--save-obs-fname` (by default `vid.mp4`).

Record and play back trajectories:
- To record a trajectory add `--save-actions --save-actions-count 200` to
  record a truncated episode length of 200.
- By default the trajectories are saved to data/interactive_play_replays/play_actions.txt
- Play the trajectories back with `--load-actions data/interactive_play_replays/play_actions.txt`
"""

import argparse
import os
import os.path as osp
import time
from collections import defaultdict
from typing import Any, Dict, List

import magnum as mn
import numpy as np

import habitat
import habitat.tasks.rearrange.rearrange_task
from habitat.articulated_agent_controllers import HumanoidRearrangeController
from habitat.config.default import get_agent_config
from habitat.config.default_structured_configs import (
    GfxReplayMeasureMeasurementConfig,
    ThirdRGBSensorConfig,
)
from habitat.core.logging import logger
from habitat.tasks.rearrange.actions.actions import ArmEEAction
from habitat.tasks.rearrange.rearrange_sensors import GfxReplayMeasure
from habitat.tasks.rearrange.utils import euler_to_quat, write_gfx_replay
from habitat.utils.visualizations.utils import (
    observations_to_image,
    overlay_frame,
)
from habitat_sim.utils import viz_utils as vut

try:
    import pygame
except ImportError:
    pygame = None

# Please reach out to the paper authors to obtain this file
DEFAULT_POSE_PATH = "data/humanoids/humanoid_data/walking_motion_processed.pkl"
DEFAULT_CFG = "benchmark/rearrange/play.yaml"
DEFAULT_RENDER_STEPS_LIMIT = 60
SAVE_VIDEO_DIR = "./data/vids"
SAVE_ACTIONS_DIR = "./data/interactive_play_replays"


def step_env(env, action_name, action_args):
    return env.step({"action": action_name, "action_args": action_args})


def get_input_vel_ctlr(
    skip_pygame,
    arm_action,
    env,
    not_block_input,
    agent_to_control,
    control_humanoid,
    humanoid_controller,
):
    if skip_pygame:
        return step_env(env, "empty", {}), None, False
    multi_agent = len(env._sim.agents_mgr) > 1

    if multi_agent:
        agent_k = f"agent_{agent_to_control}_"
    else:
        agent_k = ""
    arm_action_name = f"{agent_k}arm_action"

    if control_humanoid:
        base_action_name = f"{agent_k}humanoidjoint_action"
        base_key = "human_joints_trans"
    else:
        base_action_name = f"{agent_k}base_velocity"
        arm_key = "arm_action"
        grip_key = "grip_action"
        base_key = "base_vel"

    if arm_action_name in env.action_space.spaces:
        arm_action_space = env.action_space.spaces[arm_action_name].spaces[
            arm_key
        ]
        arm_ctrlr = env.task.actions[arm_action_name].arm_ctrlr
        base_action = None
    elif "stretch" in DEFAULT_CFG:
        arm_action_space = np.zeros(10)
        arm_ctrlr = None
        base_action = [0, 0]
    else:
        arm_action_space = np.zeros(7)
        arm_ctrlr = None
        base_action = [0, 0]

    if arm_action is None:
        arm_action = np.zeros(arm_action_space.shape[0])
        given_arm_action = False
    else:
        given_arm_action = True

    end_ep = False
    magic_grasp = None

    keys = pygame.key.get_pressed()

    if keys[pygame.K_ESCAPE]:
        return None, None, False
    elif keys[pygame.K_m]:
        end_ep = True
    elif keys[pygame.K_n]:
        env._sim.navmesh_visualization = not env._sim.navmesh_visualization

    if not_block_input:
        # Base control
        if keys[pygame.K_j]:
            # Left
            base_action = [0, 1]
        elif keys[pygame.K_l]:
            # Right
            base_action = [0, -1]
        elif keys[pygame.K_k]:
            # Back
            base_action = [-1, 0]
        elif keys[pygame.K_i]:
            # Forward
            base_action = [1, 0]

        if arm_action_space.shape[0] == 7:
            # Velocity control. A different key for each joint
            if keys[pygame.K_q]:
                arm_action[0] = 1.0
            elif keys[pygame.K_1]:
                arm_action[0] = -1.0

            elif keys[pygame.K_w]:
                arm_action[1] = 1.0
            elif keys[pygame.K_2]:
                arm_action[1] = -1.0

            elif keys[pygame.K_e]:
                arm_action[2] = 1.0
            elif keys[pygame.K_3]:
                arm_action[2] = -1.0

            elif keys[pygame.K_r]:
                arm_action[3] = 1.0
            elif keys[pygame.K_4]:
                arm_action[3] = -1.0

            elif keys[pygame.K_t]:
                arm_action[4] = 1.0
            elif keys[pygame.K_5]:
                arm_action[4] = -1.0

            elif keys[pygame.K_y]:
                arm_action[5] = 1.0
            elif keys[pygame.K_6]:
                arm_action[5] = -1.0

            elif keys[pygame.K_u]:
                arm_action[6] = 1.0
            elif keys[pygame.K_7]:
                arm_action[6] = -1.0

        elif arm_action_space.shape[0] == 10:
            # Velocity control. A different key for each joint
            if keys[pygame.K_q]:
                arm_action[0] = 1.0
            elif keys[pygame.K_1]:
                arm_action[0] = -1.0

            elif keys[pygame.K_w]:
                arm_action[4] = 1.0
            elif keys[pygame.K_2]:
                arm_action[4] = -1.0

            elif keys[pygame.K_e]:
                arm_action[5] = 1.0
            elif keys[pygame.K_3]:
                arm_action[5] = -1.0

            elif keys[pygame.K_r]:
                arm_action[6] = 1.0
            elif keys[pygame.K_4]:
                arm_action[6] = -1.0

            elif keys[pygame.K_t]:
                arm_action[7] = 1.0
            elif keys[pygame.K_5]:
                arm_action[7] = -1.0

            elif keys[pygame.K_y]:
                arm_action[8] = 1.0
            elif keys[pygame.K_6]:
                arm_action[8] = -1.0

            elif keys[pygame.K_u]:
                arm_action[9] = 1.0
            elif keys[pygame.K_7]:
                arm_action[9] = -1.0

        elif isinstance(arm_ctrlr, ArmEEAction):
            EE_FACTOR = 0.5
            # End effector control
            if keys[pygame.K_d]:
                arm_action[1] -= EE_FACTOR
            elif keys[pygame.K_a]:
                arm_action[1] += EE_FACTOR
            elif keys[pygame.K_w]:
                arm_action[0] += EE_FACTOR
            elif keys[pygame.K_s]:
                arm_action[0] -= EE_FACTOR
            elif keys[pygame.K_q]:
                arm_action[2] += EE_FACTOR
            elif keys[pygame.K_e]:
                arm_action[2] -= EE_FACTOR
        else:
            raise ValueError("Unrecognized arm action space")

        if keys[pygame.K_p]:
            logger.info("[play.py]: Unsnapping")
            # Unsnap
            magic_grasp = -1
        elif keys[pygame.K_o]:
            # Snap
            logger.info("[play.py]: Snapping")
            magic_grasp = 1

    if control_humanoid:
        if humanoid_controller is None:
            # Add random noise to human arms but keep global transform
            (
                joint_trans,
                root_trans,
            ) = env._sim.articulated_agent.get_joint_transform()
            # Divide joint_trans by 4 since joint_trans has flattened quaternions
            # and the dimension of each quaternion is 4
            num_joints = len(joint_trans) // 4
            root_trans = np.array(root_trans)
            index_arms_start = 10
            joint_trans_quat = [
                mn.Quaternion(
                    mn.Vector3(joint_trans[(4 * index) : (4 * index + 3)]),
                    joint_trans[4 * index + 3],
                )
                for index in range(num_joints)
            ]
            rotated_joints_quat = []
            for index, joint_quat in enumerate(joint_trans_quat):
                random_vec = np.random.rand(3)
                # We allow for maximum 10 angles per step
                random_angle = np.random.rand() * 10
                rotation_quat = mn.Quaternion.rotation(
                    mn.Rad(random_angle), mn.Vector3(random_vec).normalized()
                )
                if index > index_arms_start:
                    joint_quat *= rotation_quat
                rotated_joints_quat.append(joint_quat)
            joint_trans = np.concatenate(
                [
                    np.array(list(quat.vector) + [quat.scalar])
                    for quat in rotated_joints_quat
                ]
            )
            base_action = np.concatenate(
                [joint_trans.reshape(-1), root_trans.transpose().reshape(-1)]
            )
        else:
            # Use the controller
            relative_pos = mn.Vector3(base_action[0], 0, base_action[1])
<<<<<<< HEAD
            (
                pose,
                root_trans_offset,
                root_trans_base,
            ) = humanoid_controller.get_walk_pose(relative_pos)
            base_action = humanoid_controller.vectorize_pose(
                pose, root_trans_offset, root_trans_base
            )
=======
            humanoid_controller.calculate_walk_pose(relative_pos)
            base_action = humanoid_controller.get_pose()
>>>>>>> b96eba45

    if keys[pygame.K_PERIOD]:
        # Print the current position of the articulated agent, useful for debugging.
        pos = [
            float("%.3f" % x)
            for x in env._sim.articulated_agent.sim_obj.translation
        ]
        rot = env._sim.articulated_agent.sim_obj.rotation
        ee_pos = env._sim.articulated_agent.ee_transform().translation
        logger.info(
            f"Agent state: pos = {pos}, rotation = {rot}, ee_pos = {ee_pos}"
        )
    elif keys[pygame.K_COMMA]:
        # Print the current arm state of the articulated agent, useful for debugging.
        joint_state = [
            float("%.3f" % x) for x in env._sim.articulated_agent.arm_joint_pos
        ]
        logger.info(f"Agent arm joint state: {joint_state}")

    args: Dict[str, Any] = {}
    if base_action is not None and base_action_name in env.action_space.spaces:
        name = base_action_name
        args = {base_key: base_action}
    else:
        name = arm_action_name
        if given_arm_action:
            # The grip is also contained in the provided action
            args = {
                arm_key: arm_action[:-1],
                grip_key: arm_action[-1],
            }
        else:
            args = {arm_key: arm_action, grip_key: magic_grasp}

    if magic_grasp is None:
        arm_action = [*arm_action, 0.0]
    else:
        arm_action = [*arm_action, magic_grasp]

    return step_env(env, name, args), arm_action, end_ep


def get_wrapped_prop(venv, prop):
    if hasattr(venv, prop):
        return getattr(venv, prop)
    elif hasattr(venv, "venv"):
        return get_wrapped_prop(venv.venv, prop)
    elif hasattr(venv, "env"):
        return get_wrapped_prop(venv.env, prop)

    return None


class FreeCamHelper:
    def __init__(self):
        self._is_free_cam_mode = False
        self._last_pressed = 0
        self._free_rpy = np.zeros(3)
        self._free_xyz = np.zeros(3)

    @property
    def is_free_cam_mode(self):
        return self._is_free_cam_mode

    def update(self, env, step_result, update_idx):
        keys = pygame.key.get_pressed()
        if keys[pygame.K_z] and (update_idx - self._last_pressed) > 60:
            self._is_free_cam_mode = not self._is_free_cam_mode
            logger.info(f"Switching camera mode to {self._is_free_cam_mode}")
            self._last_pressed = update_idx

        if self._is_free_cam_mode:
            offset_rpy = np.zeros(3)
            if keys[pygame.K_u]:
                offset_rpy[1] += 1
            elif keys[pygame.K_o]:
                offset_rpy[1] -= 1
            elif keys[pygame.K_i]:
                offset_rpy[2] += 1
            elif keys[pygame.K_k]:
                offset_rpy[2] -= 1
            elif keys[pygame.K_j]:
                offset_rpy[0] += 1
            elif keys[pygame.K_l]:
                offset_rpy[0] -= 1

            offset_xyz = np.zeros(3)
            if keys[pygame.K_q]:
                offset_xyz[1] += 1
            elif keys[pygame.K_e]:
                offset_xyz[1] -= 1
            elif keys[pygame.K_w]:
                offset_xyz[2] += 1
            elif keys[pygame.K_s]:
                offset_xyz[2] -= 1
            elif keys[pygame.K_a]:
                offset_xyz[0] += 1
            elif keys[pygame.K_d]:
                offset_xyz[0] -= 1
            offset_rpy *= 0.1
            offset_xyz *= 0.1
            self._free_rpy += offset_rpy
            self._free_xyz += offset_xyz
            if keys[pygame.K_b]:
                self._free_rpy = np.zeros(3)
                self._free_xyz = np.zeros(3)

            quat = euler_to_quat(self._free_rpy)
            trans = mn.Matrix4.from_(
                quat.to_matrix(), mn.Vector3(*self._free_xyz)
            )
            env._sim._sensors[
                "third_rgb"
            ]._sensor_object.node.transformation = trans
            step_result = env._sim.get_sensor_observations()
            return step_result
        return step_result


def play_env(env, args, config):
    render_steps_limit = None
    if args.no_render:
        render_steps_limit = DEFAULT_RENDER_STEPS_LIMIT

    use_arm_actions = None
    if args.load_actions is not None:
        with open(args.load_actions, "rb") as f:
            use_arm_actions = np.load(f)
            logger.info("Loaded arm actions")

    obs = env.reset()

    if not args.no_render:
        draw_obs = observations_to_image(obs, {})
        pygame.init()
        screen = pygame.display.set_mode(
            [draw_obs.shape[1], draw_obs.shape[0]]
        )

    update_idx = 0
    target_fps = 60.0
    prev_time = time.time()
    all_obs = []
    total_reward = 0
    all_arm_actions: List[float] = []
    agent_to_control = 0

    free_cam = FreeCamHelper()
    gfx_measure = env.task.measurements.measures.get(
        GfxReplayMeasure.cls_uuid, None
    )
    is_multi_agent = len(env._sim.agents_mgr) > 1

    humanoid_controller = None
    if args.use_humanoid_controller:
        humanoid_controller = HumanoidRearrangeController(args.walk_pose_path)
        humanoid_controller.reset(env._sim.articulated_agent.base_pos)

    while True:
        if (
            args.save_actions
            and len(all_arm_actions) > args.save_actions_count
        ):
            # quit the application when the action recording queue is full
            break
        if render_steps_limit is not None and update_idx > render_steps_limit:
            break

        if args.no_render:
            keys = defaultdict(lambda: False)
        else:
            keys = pygame.key.get_pressed()

        if not args.no_render and is_multi_agent and keys[pygame.K_x]:
            agent_to_control += 1
            agent_to_control = agent_to_control % len(env._sim.agents_mgr)
            logger.info(
                f"Controlled agent changed. Controlling agent {agent_to_control}."
            )

        step_result, arm_action, end_ep = get_input_vel_ctlr(
            args.no_render,
            use_arm_actions[update_idx]
            if use_arm_actions is not None
            else None,
            env,
            not free_cam.is_free_cam_mode,
            agent_to_control,
            args.control_humanoid,
            humanoid_controller=humanoid_controller,
        )

        if not args.no_render and keys[pygame.K_c]:
            pddl_action = env.task.actions["PDDL_APPLY_ACTION"]
            logger.info("Actions:")
            actions = pddl_action._action_ordering
            for i, action in enumerate(actions):
                logger.info(f"{i}: {action}")
            entities = pddl_action._entities_list
            logger.info("Entities")
            for i, entity in enumerate(entities):
                logger.info(f"{i}: {entity}")
            action_sel = input("Enter Action Selection: ")
            entity_sel = input("Enter Entity Selection: ")
            action_sel = int(action_sel)
            entity_sel = [int(x) + 1 for x in entity_sel.split(",")]
            ac = np.zeros(pddl_action.action_space["pddl_action"].shape[0])
            ac_start = pddl_action.get_pddl_action_start(action_sel)
            ac[ac_start : ac_start + len(entity_sel)] = entity_sel

            step_env(env, "PDDL_APPLY_ACTION", {"pddl_action": ac})

        if not args.no_render and keys[pygame.K_g]:
            pred_list = env.task.sensor_suite.sensors[
                "all_predicates"
            ]._predicates_list
            pred_values = step_result["all_predicates"]
            logger.info("\nPredicate Truth Values:")
            for i, (pred, pred_value) in enumerate(
                zip(pred_list, pred_values)
            ):
                logger.info(f"{i}: {pred.compact_str} = {pred_value}")

        if step_result is None:
            break

        if end_ep:
            total_reward = 0
            # Clear the saved keyframes.
            if gfx_measure is not None:
                gfx_measure.get_metric(force_get=True)
            env.reset()

        if not args.no_render:
            step_result = free_cam.update(env, step_result, update_idx)

        all_arm_actions.append(arm_action)
        update_idx += 1
        if use_arm_actions is not None and update_idx >= len(use_arm_actions):
            break

        obs = step_result
        info = env.get_metrics()
        reward_key = [k for k in info if "reward" in k]
        if len(reward_key) > 0:
            reward = info[reward_key[0]]
        else:
            reward = 0.0

        total_reward += reward
        info["Total Reward"] = total_reward

        if free_cam.is_free_cam_mode:
            cam = obs["third_rgb"]
            use_ob = np.zeros(draw_obs.shape)
            use_ob[:, : cam.shape[1]] = cam[:, :, :3]

        else:
            use_ob = observations_to_image(obs, info)
            if not args.skip_render_text:
                use_ob = overlay_frame(use_ob, info)

        draw_ob = use_ob[:]

        if not args.no_render:
            draw_ob = np.transpose(draw_ob, (1, 0, 2))
            draw_obuse_ob = pygame.surfarray.make_surface(draw_ob)
            screen.blit(draw_obuse_ob, (0, 0))
            pygame.display.update()
        if args.save_obs:
            all_obs.append(draw_ob)  # type: ignore[assignment]

        if not args.no_render:
            pygame.event.pump()
        if env.episode_over:
            total_reward = 0
            env.reset()

        curr_time = time.time()
        diff = curr_time - prev_time
        delay = max(1.0 / target_fps - diff, 0)
        time.sleep(delay)
        prev_time = curr_time

    if args.save_actions:
        if len(all_arm_actions) < args.save_actions_count:
            raise ValueError(
                f"Only did {len(all_arm_actions)} actions but {args.save_actions_count} are required"
            )
        all_arm_actions = all_arm_actions[: args.save_actions_count]
        os.makedirs(SAVE_ACTIONS_DIR, exist_ok=True)
        save_path = osp.join(SAVE_ACTIONS_DIR, args.save_actions_fname)
        with open(save_path, "wb") as f:
            np.save(f, all_arm_actions)
        logger.info(f"Saved actions to {save_path}")
        pygame.quit()
        return

    if args.save_obs:
        all_obs = np.array(all_obs)  # type: ignore[assignment]
        all_obs = np.transpose(all_obs, (0, 2, 1, 3))  # type: ignore[assignment]
        os.makedirs(SAVE_VIDEO_DIR, exist_ok=True)
        vut.make_video(
            np.expand_dims(all_obs, 1),
            0,
            "color",
            osp.join(SAVE_VIDEO_DIR, args.save_obs_fname),
        )
    if gfx_measure is not None:
        gfx_str = gfx_measure.get_metric(force_get=True)
        write_gfx_replay(
            gfx_str, config.habitat.task, env.current_episode.episode_id
        )

    if not args.no_render:
        pygame.quit()


def has_pygame():
    return pygame is not None


if __name__ == "__main__":
    parser = argparse.ArgumentParser()
    parser.add_argument("--no-render", action="store_true", default=False)
    parser.add_argument("--save-obs", action="store_true", default=False)
    parser.add_argument("--save-obs-fname", type=str, default="play.mp4")
    parser.add_argument("--save-actions", action="store_true", default=False)
    parser.add_argument(
        "--save-actions-fname", type=str, default="play_actions.txt"
    )
    parser.add_argument(
        "--save-actions-count",
        type=int,
        default=200,
        help="""
            The number of steps the saved action trajectory is clipped to. NOTE
            the episode must be at least this long or it will terminate with
            error.
            """,
    )
    parser.add_argument("--play-cam-res", type=int, default=512)
    parser.add_argument(
        "--skip-render-text", action="store_true", default=False
    )
    parser.add_argument(
        "--same-task",
        action="store_true",
        default=False,
        help="If true, then do not add the render camera for better visualization",
    )
    parser.add_argument(
        "--skip-task",
        action="store_true",
        default=False,
        help="If true, then do not add the render camera for better visualization",
    )
    parser.add_argument(
        "--never-end",
        action="store_true",
        default=False,
        help="If true, make the task never end due to reaching max number of steps",
    )
    parser.add_argument(
        "--disable-inverse-kinematics",
        action="store_true",
        help="If specified, does not add the inverse kinematics end-effector control.",
    )

    parser.add_argument(
        "--control-humanoid",
        action="store_true",
        default=False,
        help="Control humanoid agent.",
    )

    parser.add_argument(
        "--use-humanoid-controller",
        action="store_true",
        default=False,
        help="Control humanoid agent.",
    )

    parser.add_argument(
        "--gfx",
        action="store_true",
        default=False,
        help="Save a GFX replay file.",
    )
    parser.add_argument("--load-actions", type=str, default=None)
    parser.add_argument("--cfg", type=str, default=DEFAULT_CFG)
    parser.add_argument(
        "opts",
        default=None,
        nargs=argparse.REMAINDER,
        help="Modify config options from command line",
    )
    parser.add_argument(
        "--walk-pose-path", type=str, default=DEFAULT_POSE_PATH
    )

    args = parser.parse_args()
    if not has_pygame() and not args.no_render:
        raise ImportError(
            "Need to install PyGame (run `pip install pygame==2.0.1`)"
        )

    config = habitat.get_config(args.cfg, args.opts)
    with habitat.config.read_write(config):
        env_config = config.habitat.environment
        sim_config = config.habitat.simulator
        task_config = config.habitat.task

        if not args.same_task:
            sim_config.debug_render = True
            agent_config = get_agent_config(sim_config=sim_config)
            agent_config.sim_sensors.update(
                {
                    "third_rgb_sensor": ThirdRGBSensorConfig(
                        height=args.play_cam_res, width=args.play_cam_res
                    )
                }
            )
            if "composite_success" in task_config.measurements:
                task_config.measurements.composite_success.must_call_stop = (
                    False
                )
            if "rearrange_nav_to_obj_success" in task_config.measurements:
                task_config.measurements.rearrange_nav_to_obj_success.must_call_stop = (
                    False
                )
            if "force_terminate" in task_config.measurements:
                task_config.measurements.force_terminate.max_accum_force = -1.0
                task_config.measurements.force_terminate.max_instant_force = (
                    -1.0
                )

        if args.gfx:
            sim_config.habitat_sim_v0.enable_gfx_replay_save = True
            task_config.measurements.update(
                {"gfx_replay_measure": GfxReplayMeasureMeasurementConfig()}
            )

        if args.never_end:
            env_config.max_episode_steps = 0

        if args.control_humanoid:
            args.disable_inverse_kinematics = True

        if not args.disable_inverse_kinematics:
            if "arm_action" not in task_config.actions:
                raise ValueError(
                    "Action space does not have any arm control so cannot add inverse kinematics. Specify the `--disable-inverse-kinematics` option"
                )
            sim_config.agents.main_agent.ik_arm_urdf = (
                "./data/robots/hab_fetch/robots/fetch_onlyarm.urdf"
            )
            task_config.actions.arm_action.arm_controller = "ArmEEAction"

    with habitat.Env(config=config) as env:
        play_env(env, args, config)<|MERGE_RESOLUTION|>--- conflicted
+++ resolved
@@ -308,19 +308,8 @@
         else:
             # Use the controller
             relative_pos = mn.Vector3(base_action[0], 0, base_action[1])
-<<<<<<< HEAD
-            (
-                pose,
-                root_trans_offset,
-                root_trans_base,
-            ) = humanoid_controller.get_walk_pose(relative_pos)
-            base_action = humanoid_controller.vectorize_pose(
-                pose, root_trans_offset, root_trans_base
-            )
-=======
             humanoid_controller.calculate_walk_pose(relative_pos)
             base_action = humanoid_controller.get_pose()
->>>>>>> b96eba45
 
     if keys[pygame.K_PERIOD]:
         # Print the current position of the articulated agent, useful for debugging.
