--- conflicted
+++ resolved
@@ -30,11 +30,7 @@
 DYN_NAV_TASK_NAME = "RearrangeNavToObjTask-v0"
 
 
-<<<<<<< HEAD
-@dataclass(frozen=True)
-=======
 @dataclass
->>>>>>> 5b748295
 class NavToInfo:
     """
     :property nav_target_pos: Where the robot should navigate to.
@@ -170,17 +166,6 @@
 
         return robo_pos, heading_angle, obj_to_type
 
-<<<<<<< HEAD
-    def _generate_nav_start_goal(self, episode) -> NavToInfo:
-        start_hold_obj_idx: Optional[int] = None
-
-        # Only change the scene if this skill is not running as a sub-task
-        if random.random() < self._config.OBJECT_IN_HAND_SAMPLE_PROB:
-            # Snap the target object to the robot hand.
-            target_idxs, _ = self._sim.get_targets()
-            start_hold_obj_idx = self._sim.scene_obj_ids[target_idxs[0]]
-
-=======
     def _generate_snap_to_obj(self) -> int:
         # Snap the target object to the robot hand.
         target_idxs, _ = self._sim.get_targets()
@@ -193,7 +178,6 @@
         if random.random() < self._config.OBJECT_IN_HAND_SAMPLE_PROB:
             start_hold_obj_idx = self._generate_snap_to_obj()
 
->>>>>>> 5b748295
         allowed_tasks = self._get_allowed_tasks()
 
         nav_to_task_name = random.choice(list(allowed_tasks.keys()))
@@ -325,9 +309,6 @@
                 rearrange_logger.debug(
                     f"Forcing episode, loaded `{full_key}` from cache {self.cache.cache_id}."
                 )
-<<<<<<< HEAD
-            else:
-=======
                 if not isinstance(self._nav_to_info, NavToInfo):
                     rearrange_logger.warning(
                         f"Incorrect cache saved to file {self._nav_to_info}. Regenerating now."
@@ -335,7 +316,6 @@
                     self._nav_to_info = None
 
             if self._nav_to_info is None:
->>>>>>> 5b748295
                 self._nav_to_info = self._get_force_nav_start_info(episode)
 
                 self.start_states[full_key] = self._nav_to_info
@@ -350,19 +330,6 @@
                 and not self._config.FORCE_REGENERATE
             ):
                 self._nav_to_info = self.start_states[episode_id]
-<<<<<<< HEAD
-                rearrange_logger.debug(
-                    f"Loaded episode from cache {self.cache.cache_id}."
-                )
-                if (
-                    self._nav_to_info.start_base_pos is None
-                    or self._nav_to_info.start_base_rot is None
-                ):
-                    raise ValueError(
-                        f"Incorrect nav to info {self._nav_to_info}"
-                    )
-            else:
-=======
 
                 if (
                     not isinstance(self._nav_to_info, NavToInfo)
@@ -389,7 +356,6 @@
                     )
 
             if self._nav_to_info is None:
->>>>>>> 5b748295
                 self._nav_to_info = self._generate_nav_start_goal(episode)
                 self.start_states[episode_id] = self._nav_to_info
                 if self._config.SHOULD_SAVE_TO_CACHE:
@@ -404,12 +370,9 @@
                     raise ValueError(
                         f"Attempting to grasp {self._nav_to_info.start_hold_obj_idx} even though object is already grasped"
                     )
-<<<<<<< HEAD
-=======
                 rearrange_logger.debug(
                     f"Forcing to grasp object {self._nav_to_info.start_hold_obj_idx}"
                 )
->>>>>>> 5b748295
                 self._sim.grasp_mgr.snap_to_obj(
                     self._nav_to_info.start_hold_obj_idx, force=True
                 )
