--- conflicted
+++ resolved
@@ -16,7 +16,7 @@
 )
 from habitat.core.dataset import Episode
 from habitat.core.registry import registry
-from habitat.datasets.ovmm.ovmm_dataset import OVMMEpisode
+from habitat.dataset.ovmm.ovmm_dataset import OVMMEpisode
 from habitat.tasks.rearrange.rearrange_task import RearrangeTask
 from habitat.tasks.rearrange.utils import get_robot_spawns, rearrange_logger
 from habitat.tasks.utils import cartesian_to_polar
@@ -186,23 +186,9 @@
         self._nav_to_info = self._generate_nav_start_goal(
             episode, nav_to_pos, start_hold_obj_idx=start_hold_obj_idx
         )
-<<<<<<< HEAD
-        if self._episode_init:
-            sim.articulated_agent.base_pos = np.array(episode.start_position)
-            start_quat = quaternion_from_coeff(episode.start_rotation)
-            direction_vector = np.array([0, 0, -1])
-            heading_vector = quaternion_rotate_vector(
-                start_quat, direction_vector
-            )
-            sim.articulated_agent.base_rot = cartesian_to_polar(
-                -heading_vector[2], heading_vector[0]
-            )[1]
-        elif self._pick_init or self._place_init:
-            if type(episode) != OVMMEpisode:
-                raise NotImplementedError
-=======
-        if self._pick_init or self._place_init:
->>>>>>> 12e735d2
+        if (self._pick_init or self._place_init) and isinstance(
+            episode, OVMMEpisode
+        ):
             if self._pick_init:
                 spawn_goals = episode.candidate_objects
             else:
@@ -252,21 +238,20 @@
                 joints = StretchJointStates.PRE_GRASP.copy()
                 joints[-2] = camera_pan
                 joints[-1] = self._camera_tilt
-<<<<<<< HEAD
                 sim.articulated_agent.arm_motor_pos = joints
                 sim.articulated_agent.arm_joint_pos = joints
-=======
-                sim.robot.arm_motor_pos = joints
-                sim.robot.arm_joint_pos = joints
         elif np.sum(episode.start_position) != 0:
-            self._sim.robot.base_pos = np.array(episode.start_position)
-            start_quat = quaternion_from_coeff(
-                episode.start_rotation
-            )
+            self._sim.articulated_agent.base_pos = np.array(
+                episode.start_position
+            )
+            start_quat = quaternion_from_coeff(episode.start_rotation)
             direction_vector = np.array([0, 0, -1])
-            heading_vector = quaternion_rotate_vector(start_quat, direction_vector)
-            self._sim.robot.base_rot = cartesian_to_polar(-heading_vector[2], heading_vector[0])[1]
->>>>>>> 12e735d2
+            heading_vector = quaternion_rotate_vector(
+                start_quat, direction_vector
+            )
+            self._sim.articulated_agent.base_rot = cartesian_to_polar(
+                -heading_vector[2], heading_vector[0]
+            )[1]
 
         else:
             sim.articulated_agent.base_pos = (
