--- conflicted
+++ resolved
@@ -1590,7 +1590,6 @@
     node=ObjectSegmentationSensorConfig,
 )
 cs.store(
-<<<<<<< HEAD
     package="habitat.task.lab_sensors.start_recep_segmentation_sensor",
     group="habitat/task/lab_sensors",
     name="start_recep_segmentation_sensor",
@@ -1607,7 +1606,8 @@
     group="habitat/task/lab_sensors",
     name="camera_pose_sensor",
     node=CameraPoseSensorConfig,
-=======
+)
+cs.store(
     package="habitat.task.lab_sensors.receptacle_segmentation_sensor",
     group="habitat/task/lab_sensors",
     name="receptacle_segmentation_sensor",
@@ -1618,7 +1618,6 @@
     group="habitat/task/lab_sensors",
     name="cat_nav_goal_segmentation_sensor",
     node=CatNavGoalSegmentationSensorConfig,
->>>>>>> 38f2721f
 )
 
 # Task Measurements
