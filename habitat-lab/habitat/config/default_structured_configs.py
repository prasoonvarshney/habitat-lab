--- conflicted
+++ resolved
@@ -133,7 +133,6 @@
     type: str = "ExtendArmAction"
 
 @attr.s(auto_attribs=True, slots=True)
-<<<<<<< HEAD
 class ResetJointsActionConfig(ActionConfig):
     type: str = "ResetJointsAction"
 
@@ -142,8 +141,6 @@
     type: str = "FaceArmAction"
 
 @attr.s(auto_attribs=True, slots=True)
-=======
->>>>>>> e52cb617
 class OracleNavActionConfig(ActionConfig):
     """
     Oracle navigation action.
@@ -386,7 +383,7 @@
 @attr.s(auto_attribs=True, slots=True)
 class ObjectEmbeddingSensorConfig(LabSensorConfig):
     type: str = "ObjectEmbeddingSensor"
-    embeddings_file: str = "clip_embeddings.pickle"
+    embeddings_file: str = "data/objects/clip_embeddings.pickle"
     dimensionality: int = 512
 
 
@@ -617,10 +614,7 @@
 class PickNavToObjSuccessMeasurementConfig(MeasurementConfig):
     type: str = "PickNavToObjSuccess"
 
-<<<<<<< HEAD
-
-=======
->>>>>>> e52cb617
+
 @attr.s(auto_attribs=True, slots=True)
 class RearrangeReachRewardMeasurementConfig(MeasurementConfig):
     type: str = "RearrangeReachReward"
@@ -852,10 +846,7 @@
     actions: Dict[str, ActionConfig] = MISSING
     goal_type: str = "object_on_recep"
 
-<<<<<<< HEAD
-=======
-
->>>>>>> e52cb617
+
 @attr.s(auto_attribs=True, slots=True)
 class SimulatorSensorConfig(HabitatBaseConfig):
     type: str = MISSING
@@ -1170,7 +1161,6 @@
     action_keys: Optional[List[str]] = None
     achieved_goal_keys: List = []
     desired_goal_keys: List[str] = []
-<<<<<<< HEAD
 
 
 @attr.s(auto_attribs=True, slots=True)
@@ -1217,17 +1207,12 @@
     # misc
     dump_location: str = "data/modular_nav"
     exp_name: str = "debug"
-=======
->>>>>>> e52cb617
 
     # visualization
     visualize: bool = False
     print_images: bool = True
 
-<<<<<<< HEAD
-
-=======
->>>>>>> e52cb617
+
 @attr.s(auto_attribs=True, slots=True)
 class HabitatConfig(HabitatBaseConfig):
     seed: int = 100
